package controllers

import (
	"context"
	"fmt"
	"time"

	commonannotations "github.com/medik8s/common/pkg/annotations"
	commonconditions "github.com/medik8s/common/pkg/conditions"
	. "github.com/onsi/ginkgo/v2"
	. "github.com/onsi/gomega"

	v1 "k8s.io/api/core/v1"
	"k8s.io/apimachinery/pkg/api/errors"
	"k8s.io/apimachinery/pkg/api/meta"
	metav1 "k8s.io/apimachinery/pkg/apis/meta/v1"
	"k8s.io/utils/ptr"
	"sigs.k8s.io/controller-runtime/pkg/client"

	machinev1 "github.com/openshift/api/machine/v1"
	machinev1beta1 "github.com/openshift/api/machine/v1beta1"

	"github.com/medik8s/machine-deletion-remediation/api/v1alpha1"
)

const (
	defaultNamespace                                                     = "default"
	machineNamespace                                                     = "openshift-machine-api"
	machineSetName, machineSetNameZeroReplicas                           = "machine-set-x", "machine-set-x-zero-replicas"
	machineSetKind                                                       = "MachineSet"
	cpmsName                                                             = "cpms-x"
	cpmsKind                                                             = "ControlPlaneMachineSet"
	dummyMachine                                                         = "dummy-machine"
	workerNodeName, masterNodeName, cpNodeWithOwnerName, phantomNodeName = "worker-node-x", "master-node-x", "cp-node-x", "phantom-node"
	workerNodeMachineName, masterNodeMachineName, cpNodeMachineName      = "worker-node-x-machine", "master-node-x-machine", "control-plane-node-x-machine"
	phantomNodeMachineName                                               = "phantom-node-machine"
	mockDeleteFailMessage                                                = "mock delete failure"
	noMachineDeletionRemediationCRFound                                  = "noMachineDeletionRemediationCRFound"
	processingConditionNotSetError                                       = "ProcessingConditionNotSet"
	processingConditionSetButNoMatchError                                = "ProcessingConditionSetButNoMatch"
	processingConditionSetAndMatchSuccess                                = "ProcessingConditionSetAndMatch"
	processingConditionSetButWrongReasonError                            = "processingConditionSetButWrongReason"
	processingConditionStartedInfo                                       = "{\"processingConditionStatus\": \"True\", \"succededConditionStatus\": \"Unknown\", \"reason\": \"RemediationStarted\"}"
)

var underTest *v1alpha1.MachineDeletionRemediation

type expectedCondition struct {
	conditionType   string
	conditionStatus metav1.ConditionStatus
	conditionReason conditionChangeReason
}

var _ = Describe("Machine Deletion Remediation CR", func() {
	var (
		machineSet, machineSetZeroReplicas                                      *machinev1beta1.MachineSet
		cpms                                                                    *machinev1.ControlPlaneMachineSet
		workerNodeMachine, masterNodeMachine, cpNodeMachine, phantomNodeMachine *machinev1beta1.Machine
		workerNode, masterNode                                                  *v1.Node
		cpNodeWithOwnerList                                                     []v1.Node
		//phantomNode is never created by client
		phantomNode *v1.Node
	)

	Context("Defaults", func() {
		BeforeEach(func() {
			underTest = &v1alpha1.MachineDeletionRemediation{
				ObjectMeta: metav1.ObjectMeta{Name: "test", Namespace: defaultNamespace},
			}
			Expect(k8sClient.Create(context.Background(), underTest)).To(Succeed())
			DeferCleanup(k8sClient.Delete, underTest)
		})

		When("creating a resource", func() {
			It("CR is namespace scoped", func() {
				Expect(underTest.Namespace).To(Not(BeEmpty()))
			})
		})
	})

	Context("Reconciliation", func() {
		BeforeEach(func() {
			plogs.Clear()

			machineSet = createMachineSet(machineSetName, 1)
			machineSetZeroReplicas = createMachineSet(machineSetNameZeroReplicas, 0)
			cpms = createControlPlaneMachineSet(cpmsName)

			workerNodeMachine = createMachineWithOwner(workerNodeMachineName, machineSet)
			phantomNodeMachine = createMachineWithOwner(phantomNodeMachineName, machineSetZeroReplicas)
			masterNodeMachine = createMachine(masterNodeMachineName)
			cpNodeMachine = createMachineWithOwner(cpNodeMachineName, cpms)

			workerNode, masterNode, phantomNode =
				createNodeWithMachine(workerNodeName, workerNodeMachine),
				createNodeWithMachine(masterNodeName, masterNodeMachine),
				createNode(phantomNodeName)

			// CPMS's ReplicaSet has minimum value of 3, so we need 3 CP nodes
			for i := 0; i < 3; i++ {
				cpNode := createNodeWithMachine(fmt.Sprintf("%s-%d", cpNodeWithOwnerName, i), cpNodeMachine)
				cpNodeWithOwnerList = append(cpNodeWithOwnerList, *cpNode)
				Expect(k8sClient.Create(context.Background(), cpNode)).To(Succeed())
				DeferCleanup(k8sClient.Delete, cpNode)
			}

			Expect(k8sClient.Create(context.Background(), machineSet)).To(Succeed())
			Expect(k8sClient.Create(context.Background(), machineSetZeroReplicas)).To(Succeed())
			Expect(k8sClient.Create(context.Background(), cpms)).To(Succeed())
			Expect(k8sClient.Create(context.Background(), masterNode)).To(Succeed())
			Expect(k8sClient.Create(context.Background(), workerNode)).To(Succeed())
			Expect(k8sClient.Create(context.Background(), masterNodeMachine)).To(Succeed())
			Expect(k8sClient.Create(context.Background(), cpNodeMachine)).To(Succeed())
			Expect(k8sClient.Create(context.Background(), workerNodeMachine)).To(Succeed())
			Expect(k8sClient.Create(context.Background(), phantomNodeMachine)).To(Succeed())

			DeferCleanup(k8sClient.Delete, machineSet)
			DeferCleanup(k8sClient.Delete, machineSetZeroReplicas)
			DeferCleanup(k8sClient.Delete, cpms)
			DeferCleanup(k8sClient.Delete, masterNode)
			DeferCleanup(k8sClient.Delete, workerNode)
			DeferCleanup(k8sClient.Delete, masterNodeMachine)

			// The following Machines are expected to be deleted in some tests
			// so do not error if they are not found
			DeferCleanup(deleteIgnoreNotFound(), cpNodeMachine)
			DeferCleanup(deleteIgnoreNotFound(), workerNodeMachine)
			DeferCleanup(deleteIgnoreNotFound(), phantomNodeMachine)
		})

		JustBeforeEach(func() {
			Expect(k8sClient.Create(context.Background(), underTest)).To(Succeed())
			DeferCleanup(k8sClient.Delete, underTest)
		})

		Context("Sunny Flows", func() {
			When("node does not exist", func() {
				BeforeEach(func() {
					underTest = createRemediationOwnedByNHC(phantomNode.Name)
				})

				It("No machine is deleted", func() {
					verifyMachineNotDeleted(workerNodeMachineName)
					verifyMachineNotDeleted(masterNodeMachineName)
					verifyConditionsMatch([]expectedCondition{
						{commonconditions.ProcessingType, metav1.ConditionFalse, remediationSkippedNodeNotFound},
						{commonconditions.SucceededType, metav1.ConditionFalse, remediationSkippedNodeNotFound}})
					verifyConditionUnset(commonconditions.PermanentNodeDeletionExpectedType)
					verifyEvent("Warning", "RemediationSkippedNodeNotFound", "failed to fetch node")
				})
			})

			When("remediation associated machine has no owner ref", func() {
				BeforeEach(func() {
					underTest = createRemediationOwnedByNHC(masterNode.Name)
				})

				It("No machine is deleted", func() {
					verifyMachineNotDeleted(workerNodeMachineName)
					verifyMachineNotDeleted(masterNodeMachineName)
					verifyConditionsMatch([]expectedCondition{
						{commonconditions.ProcessingType, metav1.ConditionFalse, remediationSkippedNoControllerOwner},
						{commonconditions.SucceededType, metav1.ConditionFalse, remediationSkippedNoControllerOwner},
						// Cluster provider is not set in this test
						{commonconditions.PermanentNodeDeletionExpectedType, metav1.ConditionUnknown, v1alpha1.MachineDeletionOnUndefinedProviderReason}})
					verifyEvent("Warning", "RemediationSkippedNoControllerOwner", "ignoring remediation of node-associated machine: the machine has no controller owner")
				})
			})

			When("remediation associated machine has owner ref without controller", func() {
				BeforeEach(func() {
					workerNodeMachine.OwnerReferences[0].Controller = nil
					Expect(k8sClient.Update(context.Background(), workerNodeMachine)).ToNot(HaveOccurred())
					underTest = createRemediationOwnedByNHC(workerNode.Name)
				})

				It("No machine is deleted", func() {
					verifyMachineNotDeleted(workerNodeMachineName)
					verifyMachineNotDeleted(masterNodeMachineName)
					verifyConditionsMatch([]expectedCondition{
						{commonconditions.ProcessingType, metav1.ConditionFalse, remediationSkippedNoControllerOwner},
						{commonconditions.SucceededType, metav1.ConditionFalse, remediationSkippedNoControllerOwner},
						// Cluster provider is not set in this test
						{commonconditions.PermanentNodeDeletionExpectedType, metav1.ConditionUnknown, v1alpha1.MachineDeletionOnUndefinedProviderReason}})
					verifyEvent("Warning", "RemediationSkippedNoControllerOwner", "ignoring remediation of node-associated machine: the machine has no controller owner")
				})
			})

			When("remediation associated machine has owner ref with controller set to false", func() {
				BeforeEach(func() {
					controllerValue := false
					workerNodeMachine.OwnerReferences[0].Controller = &controllerValue
					Expect(k8sClient.Update(context.Background(), workerNodeMachine)).ToNot(HaveOccurred())
					underTest = createRemediationOwnedByNHC(workerNode.Name)
				})

				It("No machine is deleted", func() {
					verifyMachineNotDeleted(workerNodeMachineName)
					verifyMachineNotDeleted(masterNodeMachineName)
					verifyConditionsMatch([]expectedCondition{
						{commonconditions.ProcessingType, metav1.ConditionFalse, remediationSkippedNoControllerOwner},
						{commonconditions.SucceededType, metav1.ConditionFalse, remediationSkippedNoControllerOwner},
						// Cluster provider is not set in this test
						{commonconditions.PermanentNodeDeletionExpectedType, metav1.ConditionUnknown, v1alpha1.MachineDeletionOnUndefinedProviderReason}})

					verifyEvent("Warning", "RemediationSkippedNoControllerOwner", "ignoring remediation of node-associated machine: the machine has no controller owner")
				})
			})

			When("remediation associated machine has valid owner ref of CPMS Kind", func() {
				BeforeEach(func() {
					underTest = createRemediationOwnedByNHC(cpNodeWithOwnerList[0].Name)
				})

				It("CP machine is deleted", func() {
					verifyMachineNotDeleted(workerNodeMachineName)
					verifyMachineNotDeleted(masterNodeMachineName)
					verifyMachineIsDeleted(cpNodeMachineName)

					// Machine is deleted, but the remediation is not completed yet
					verifyConditionsMatch([]expectedCondition{
						{commonconditions.ProcessingType, metav1.ConditionTrue, remediationStarted},
						{commonconditions.SucceededType, metav1.ConditionUnknown, remediationStarted},
						// Cluster provider is not set in this test
						{commonconditions.PermanentNodeDeletionExpectedType, metav1.ConditionUnknown, v1alpha1.MachineDeletionOnUndefinedProviderReason}})

					// Mock Machine and Nodes re-provisioning (even though this test does not actually delete the nodes, just the machine).
					// 1. Create a Machine's replacement with a new name
					// 2. Update Nodes' annotation to point to the new Machine
					replacementName := cpNodeMachineName + "-replacement"
					replacement := createMachineWithOwner(replacementName, cpms)
					Expect(k8sClient.Create(context.Background(), replacement)).To(Succeed())
					DeferCleanup(k8sClient.Delete, replacement)

					for i := 0; i < 3; i++ {
						cpNode := cpNodeWithOwnerList[i]
						cpNode.Annotations[machineAnnotationOpenshift] = fmt.Sprintf("%s/%s", machineNamespace, replacementName)
						Expect(k8sClient.Update(context.Background(), &cpNode)).To(Succeed())
					}

					// Now the remediation should be completed
					verifyConditionsMatch([]expectedCondition{
						{commonconditions.ProcessingType, metav1.ConditionFalse, remediationFinishedMachineDeleted},
						{commonconditions.SucceededType, metav1.ConditionTrue, remediationFinishedMachineDeleted},
						// Cluster provider is not set in this test
						{commonconditions.PermanentNodeDeletionExpectedType, metav1.ConditionUnknown, v1alpha1.MachineDeletionOnUndefinedProviderReason}})
				})
			})

			When("worker node remediation exists", func() {
				BeforeEach(func() {
					underTest = createRemediationOwnedByNHC(workerNode.Name)
				})
				It("worker machine is deleted", func() {
					verifyMachineIsDeleted(workerNodeMachineName)
					verifyMachineNotDeleted(masterNodeMachineName)

					// Machine is deleted, but the remediation is not completed yet
					verifyConditionsMatch([]expectedCondition{
						{commonconditions.ProcessingType, metav1.ConditionTrue, remediationStarted},
						{commonconditions.SucceededType, metav1.ConditionUnknown, remediationStarted},
						// Cluster provider is not set in this test
						{commonconditions.PermanentNodeDeletionExpectedType, metav1.ConditionUnknown, v1alpha1.MachineDeletionOnUndefinedProviderReason}})

					// Mock Machine and Node re-provisioning (even though this test does not actually delete the node, just the machine).
					// 1. Create a Machine's replacement with a new name
					// 2. Update WorkerNode's annotation to point to the new Machine
					machineReplacementName := workerNodeMachineName + "-replacement"
					workerNodeMachineReplacement := createMachineWithOwner(machineReplacementName, machineSet)
					Expect(k8sClient.Create(context.Background(), workerNodeMachineReplacement)).To(Succeed())
					DeferCleanup(k8sClient.Delete, workerNodeMachineReplacement)

					workerNode.Annotations[machineAnnotationOpenshift] = fmt.Sprintf("%s/%s", machineNamespace, machineReplacementName)
					Expect(k8sClient.Update(context.Background(), workerNode)).To(Succeed())

					// Now the remediation should be completed
					verifyConditionsMatch([]expectedCondition{
						{commonconditions.ProcessingType, metav1.ConditionFalse, remediationFinishedMachineDeleted},
						{commonconditions.SucceededType, metav1.ConditionTrue, remediationFinishedMachineDeleted},
						// Cluster provider is not set in this test
						{commonconditions.PermanentNodeDeletionExpectedType, metav1.ConditionUnknown, v1alpha1.MachineDeletionOnUndefinedProviderReason}})
					verifyEvent("Normal", "MachineDeleted", "node-associated machine correctly deleted")
				})
			})

			When("creating a resource in baremetal provider", func() {
				BeforeEach(func() {
					setMachineProviderID(workerNodeMachine, "baremetal:///dummy-provider-ID")
					underTest = createRemediationOwnedByNHC(workerNode.Name)

				})
				It("sets PermanentNodeDeletionExpected condition to false", func() {
					verifyConditionMatches(commonconditions.PermanentNodeDeletionExpectedType, metav1.ConditionFalse, v1alpha1.MachineDeletionOnBareMetalProviderReason)
					verifyEvent("Normal",
						"PermanentNodeDeletionExpected",
						"Machine will be deleted and the unhealthy node replaced. This is a BareMetal cluster provider: the new node is NOT expected to have a new name")
				})
			})

			When("creating a resource in cloud provider", func() {
				BeforeEach(func() {
					setMachineProviderID(workerNodeMachine, "cloud:///dummy-provider-ID")
					underTest = createRemediationOwnedByNHC(workerNode.Name)

				})
				It("sets PermanentNodeDeletionExpected condition to true", func() {
					verifyConditionMatches(commonconditions.PermanentNodeDeletionExpectedType, metav1.ConditionTrue, v1alpha1.MachineDeletionOnCloudProviderReason)
					verifyEvent("Normal",
						"PermanentNodeDeletionExpected",
						"Machine will be deleted and the unhealthy node replaced. This is a Cloud cluster provider: the new node is expected to have a new name")
				})
			})

			// This should never happen, but it is covered in the code
			When("creating a resource in an unknown provider", func() {
				BeforeEach(func() {
					// do not set the providerID in Machine
					underTest = createRemediationOwnedByNHC(workerNode.Name)

				})
				It("sets PermanentNodeDeletionExpected condition to false", func() {
					verifyConditionMatches(commonconditions.PermanentNodeDeletionExpectedType, metav1.ConditionUnknown, v1alpha1.MachineDeletionOnUndefinedProviderReason)
					verifyEvent("Normal",
						"PermanentNodeDeletionExpected",
						"Machine will be deleted and the unhealthy node replaced. Unknown cluster provider: no information about the new node's name")
				})
			})
		})

		Context("Rainy (Error) Flows", func() {
			When("remediation is not connected to a node", func() {
				BeforeEach(func() {
					underTest = createRemediationOwnedByNHC(phantomNode.Name)
				})

				It("node not found error", func() {
					Eventually(func() bool {
						return plogs.Contains(nodeNotFoundErrorMsg)
					}, 30*time.Second, 1*time.Second).Should(BeTrue())

					verifyConditionsMatch([]expectedCondition{
						{commonconditions.ProcessingType, metav1.ConditionFalse, remediationSkippedNodeNotFound},
						{commonconditions.SucceededType, metav1.ConditionFalse, remediationSkippedNodeNotFound}})
					verifyConditionUnset(commonconditions.PermanentNodeDeletionExpectedType)
					verifyEvent("Warning", "RemediationSkippedNodeNotFound", "failed to fetch node")
				})
			})

			When("node does not have annotations", func() {
				BeforeEach(func() {
					underTest = createRemediationOwnedByNHC(masterNode.Name)
					masterNode.Annotations = nil
					Expect(k8sClient.Update(context.Background(), masterNode)).ToNot(HaveOccurred())
				})

				It("no annotations error", func() {
					Eventually(func() bool {
						return plogs.Contains(fmt.Sprintf(noAnnotationsError, underTest.Name))
					}, 30*time.Second, 1*time.Second).Should(BeTrue())

					verifyConditionsMatch([]expectedCondition{
						{commonconditions.ProcessingType, metav1.ConditionFalse, remediationFailed},
						{commonconditions.SucceededType, metav1.ConditionFalse, remediationFailed}})
					verifyConditionUnset(commonconditions.PermanentNodeDeletionExpectedType)
					verifyEvent("Warning", "RemediationFailed", "unrecoverable error")
				})
			})

			When("node does not have machine annotation", func() {
				BeforeEach(func() {
					underTest = createRemediationOwnedByNHC(masterNode.Name)
					masterNode.Annotations[machineAnnotationOpenshift] = ""
					Expect(k8sClient.Update(context.Background(), masterNode)).ToNot(HaveOccurred())
				})

				It("no machine annotation error", func() {
					Eventually(func() bool {
						return plogs.Contains(fmt.Sprintf(noMachineAnnotationError, underTest.Name))
					}, 30*time.Second, 1*time.Second).Should(BeTrue())

					verifyConditionsMatch([]expectedCondition{
						{commonconditions.ProcessingType, metav1.ConditionFalse, remediationFailed},
						{commonconditions.SucceededType, metav1.ConditionFalse, remediationFailed}})
					verifyConditionUnset(commonconditions.PermanentNodeDeletionExpectedType)
					verifyEvent("Warning", "RemediationFailed", "unrecoverable error")
				})
			})

			When("node's machine annotation has invalid value", func() {
				BeforeEach(func() {
					underTest = createRemediationOwnedByNHC(masterNode.Name)
					masterNode.Annotations[machineAnnotationOpenshift] = "Gibberish"
					Expect(k8sClient.Update(context.Background(), masterNode)).ToNot(HaveOccurred())
				})

				It("failed to extract Name/Namespace from machine annotation error", func() {
					Eventually(func() bool {
						return plogs.Contains(fmt.Sprintf(invalidValueMachineAnnotationError, underTest.Name))
					}, 30*time.Second, 1*time.Second).Should(BeTrue())

					verifyConditionsMatch([]expectedCondition{
						{commonconditions.ProcessingType, metav1.ConditionFalse, remediationFailed},
						{commonconditions.SucceededType, metav1.ConditionFalse, remediationFailed}})
					verifyConditionUnset(commonconditions.PermanentNodeDeletionExpectedType)
					verifyEvent("Warning", "RemediationFailed", "unrecoverable error")
				})
			})

			When("machine pointed to by node's annotation does not exist", func() {
				BeforeEach(func() {
					underTest = createRemediationOwnedByNHC(masterNode.Name)
					masterNode.Annotations[machineAnnotationOpenshift] = "phantom-machine-namespace/phantom-machine-name"
					Expect(k8sClient.Update(context.Background(), masterNode)).ToNot(HaveOccurred())
				})

				It("failed to fetch machine error", func() {
					Eventually(func() bool {
						return plogs.Contains(machineNotFoundErrorMsg)
					}, 30*time.Second, 1*time.Second).Should(BeTrue())

					verifyConditionsMatch([]expectedCondition{
						{commonconditions.ProcessingType, metav1.ConditionFalse, remediationSkippedMachineNotFound},
						{commonconditions.SucceededType, metav1.ConditionFalse, remediationSkippedMachineNotFound}})
					verifyConditionUnset(commonconditions.PermanentNodeDeletionExpectedType)
					verifyEvent("Warning", "RemediationSkippedMachineNotFound", "failed to fetch machine of node")
				})
			})

			When("Remediation has incorrect annotation", func() {
				BeforeEach(func() {
					underTest = createRemediationOwnedByNHCWithAnnotation(masterNode.Name, MachineNameNsAnnotation, "Gibberish")
				})

				It("fails to follow machine deletion", func() {
					Eventually(func() bool {
						return plogs.Contains("could not get Machine data from remediation")
					}, 30*time.Second, 1*time.Second).Should(BeTrue())

					verifyConditionsMatch([]expectedCondition{
						{commonconditions.ProcessingType, metav1.ConditionFalse, remediationFailed},
						{commonconditions.SucceededType, metav1.ConditionFalse, remediationFailed}})
					// This is not expected in a real scenario. The CR was created with a faulty annotation from the
					// beginning. As a result, the first attempt to get the Machine is via CR's annotation, it fails,
					// and the condition cannot be set. Normally, the first attempt is via Node's annotation instead.
					verifyConditionUnset(commonconditions.PermanentNodeDeletionExpectedType)
					verifyEvent("Warning", "RemediationFailed", "unrecoverable error")
				})
			})

			When("machine associated to worker node fails deletion", func() {
				BeforeEach(func() {
					cclient.onDeleteError = fmt.Errorf(mockDeleteFailMessage)
					DeferCleanup(func() {
						cclient.onDeleteError = nil
					})
					underTest = createRemediationOwnedByNHC(workerNode.Name)
				})

				It("returns the same delete failure error", func() {
					Eventually(func() bool {
						return plogs.Contains(mockDeleteFailMessage)
					}, "10s", "1s").Should(BeTrue())

					verifyConditionsMatch([]expectedCondition{
						{commonconditions.ProcessingType, metav1.ConditionTrue, remediationStarted},
						{commonconditions.SucceededType, metav1.ConditionUnknown, remediationStarted},
						// Cluster provider is not set in this test
						{commonconditions.PermanentNodeDeletionExpectedType, metav1.ConditionUnknown, v1alpha1.MachineDeletionOnUndefinedProviderReason}})
				})
			})

			When("NHC stops the remediation", func() {
				BeforeEach(func() {
					underTest = createRemediationOwnedByNHCWithAnnotation(workerNode.Name, commonannotations.NhcTimedOut, "some timestamp")
				})

				It("returns without completing remediation", func() {
					verifyConditionsMatch([]expectedCondition{
						{commonconditions.ProcessingType, metav1.ConditionFalse, remediationTimedOutByNhc},
						{commonconditions.SucceededType, metav1.ConditionFalse, remediationTimedOutByNhc}})
					// This is not expected in a real scenario. The CR was created with a faulty annotation from the
					// beginning. As a result, the first attempt to get the Machine is via CR's annotation, it fails,
					// and the condition cannot be set. Normally, the first attempt is via Node's annotation instead.
					verifyConditionUnset(commonconditions.PermanentNodeDeletionExpectedType)
					verifyEvent("Normal", "RemediationStopped", "NHC added the timed-out annotation, remediation will be stopped")
				})
			})
		})

		Context("Support to MHC created CR", func() {
			When("Machine's node exists", func() {
				BeforeEach(func() {
					// The actual remediation name should be the same as the Machine's name, however
					// the test use a different name to make sure the target Machine is not found looking at the
					// remediation's name.
					underTest = createRemediationOwnedByMHC("remediation-name", workerNodeMachine)
				})

				It("MHC worker machine is deleted", func() {
					verifyMachineIsDeleted(workerNodeMachineName)
					verifyMachineNotDeleted(masterNodeMachineName)

					// Machine is deleted, but the remediation is not completed yet
					verifyConditionsMatch([]expectedCondition{
						{commonconditions.ProcessingType, metav1.ConditionTrue, remediationStarted},
						{commonconditions.SucceededType, metav1.ConditionUnknown, remediationStarted},
						// Cluster provider is not set in this test
						{commonconditions.PermanentNodeDeletionExpectedType, metav1.ConditionUnknown, v1alpha1.MachineDeletionOnUndefinedProviderReason}})

					// Mock Machine and Node re-provisioning (even though this test does not actually delete the node, just the machine).
					// 1. Create a Machine's replacement with a new name
					// 2. Update WorkerNode's annotation to point to the new Machine
					machineReplacementName := workerNodeMachineName + "-replacement"
					workerNodeMachineReplacement := createMachineWithOwner(machineReplacementName, machineSet)
					Expect(k8sClient.Create(context.Background(), workerNodeMachineReplacement)).To(Succeed())
					DeferCleanup(k8sClient.Delete, workerNodeMachineReplacement)

					workerNode.Annotations[machineAnnotationOpenshift] = fmt.Sprintf("%s/%s", machineNamespace, machineReplacementName)
					Expect(k8sClient.Update(context.Background(), workerNode)).To(Succeed())

					// Now the remediation should be completed
					verifyConditionsMatch([]expectedCondition{
						{commonconditions.ProcessingType, metav1.ConditionFalse, remediationFinishedMachineDeleted},
						{commonconditions.SucceededType, metav1.ConditionTrue, remediationFinishedMachineDeleted},
						// Cluster provider is not set in this test
						{commonconditions.PermanentNodeDeletionExpectedType, metav1.ConditionUnknown, v1alpha1.MachineDeletionOnUndefinedProviderReason}})
				})
			})

			When("Machine's node does not exist", func() {
				BeforeEach(func() {
					// The actual remediation name should be the same as the Machine's name, however
					// the test use a different name to make sure the target Machine is not found looking at the
					// remediation's name.
					underTest = createRemediationOwnedByMHC("remediation-name", phantomNodeMachine)
				})

				It("MHC worker machine is deleted", func() {
					verifyMachineIsDeleted(phantomNodeMachineName)
					verifyMachineNotDeleted(workerNodeMachineName)
					verifyMachineNotDeleted(masterNodeMachineName)

					// Machine is deleted and MDR does not have to wait for the node count restoration, so the
					// remediation should be completed already.
					verifyConditionsMatch([]expectedCondition{
						{commonconditions.ProcessingType, metav1.ConditionFalse, remediationFinishedMachineDeleted},
						{commonconditions.SucceededType, metav1.ConditionTrue, remediationFinishedMachineDeleted},
						// Cluster provider is not set in this test
						{commonconditions.PermanentNodeDeletionExpectedType, metav1.ConditionUnknown, v1alpha1.MachineDeletionOnUndefinedProviderReason}})
				})
			})
		})
	})
})

func createRemediationOwnedByNHC(remediationName string) *v1alpha1.MachineDeletionRemediation {
	mdr := &v1alpha1.MachineDeletionRemediation{}
	mdr.Name = remediationName
	mdr.Namespace = defaultNamespace
	mdr.SetOwnerReferences([]metav1.OwnerReference{
		{
			Name:       remediationName,
			Kind:       "NodeHealthCheck",
			UID:        "1234",
			APIVersion: "remediation.medik8s.io/v1alpha1",
		},
	})
	return mdr
}

func createRemediationOwnedByMHC(remediationName string, owner *machinev1beta1.Machine) *v1alpha1.MachineDeletionRemediation {
	mdr := &v1alpha1.MachineDeletionRemediation{}
	mdr.Name = remediationName
	mdr.Namespace = machineNamespace
	mdr.SetOwnerReferences([]metav1.OwnerReference{
		{
			Name:       owner.Name,
			Kind:       "Machine",
			UID:        "1234",
			APIVersion: "machine.openshift.io/v1beta1",
		},
	})
	return mdr
}

func createRemediationOwnedByNHCWithAnnotation(remediationName string, key, annotation string) *v1alpha1.MachineDeletionRemediation {
	mdr := createRemediationOwnedByNHC(remediationName)
	annotations := make(map[string]string, 1)
	annotations[key] = fmt.Sprintf("%s", annotation)
	mdr.SetAnnotations(annotations)
	return mdr
}

func createNodeWithMachine(nodeName string, machine *machinev1beta1.Machine) *v1.Node {
	n := createNode(nodeName)
	n.Annotations[machineAnnotationOpenshift] = fmt.Sprintf("%s/%s", machine.GetNamespace(), machine.GetName())
	return n
}

func createNode(nodeName string) *v1.Node {
	n := &v1.Node{}
	n.Name = nodeName
	n.Annotations = map[string]string{}
	return n
}

// createMachineSet creates a MachineSet with the given name.
func createMachineSet(machineSetName string, replicas int32) *machinev1beta1.MachineSet {
	machineSet := &machinev1beta1.MachineSet{}
	machineSet.SetNamespace(machineNamespace)
	machineSet.SetName(machineSetName)
	machineSet.Spec.Replicas = ptr.To[int32](replicas)
	return machineSet
}

// createControlPlaneMachineSet creates a ControlPlaneMachineSet with the given name.
func createControlPlaneMachineSet(name string) *machinev1.ControlPlaneMachineSet {
	// see https://github.com/openshift/cluster-api-actuator-pkg/blob/master/testutils/resourcebuilder/machine/v1/control_plane_machine_set.go
	cpms := &machinev1.ControlPlaneMachineSet{
		ObjectMeta: metav1.ObjectMeta{
			Name:      name,
			Namespace: machineNamespace,
		},
		Spec: machinev1.ControlPlaneMachineSetSpec{
			Replicas: ptr.To[int32](3),
			Selector: metav1.LabelSelector{
				MatchLabels: map[string]string{
					"machine.openshift.io/cluster-api-machine-role": "master",
					"machine.openshift.io/cluster-api-machine-type": "master",
					"machine.openshift.io/cluster-api-cluster":      "cluster-test-id",
				},
			},
			Template: machinev1.ControlPlaneMachineSetTemplate{
				MachineType: machinev1.OpenShiftMachineV1Beta1MachineType,
				OpenShiftMachineV1Beta1Machine: &machinev1.OpenShiftMachineV1Beta1MachineTemplate{
					ObjectMeta: machinev1.ControlPlaneMachineSetTemplateObjectMeta{
						Labels: map[string]string{
							"machine.openshift.io/cluster-api-machine-role": "master",
							"machine.openshift.io/cluster-api-cluster":      "master",
							"machine.openshift.io/cluster-api-machine-type": "master",
						},
					},
				},
			},
		},
	}

	return cpms
}

func createMachine(machineName string) *machinev1beta1.Machine {
	machine := &machinev1beta1.Machine{}
	machine.SetNamespace(machineNamespace)
	machine.SetName(machineName)
	return machine
}

// createMachineWithOwner creates a Machine with the given owner.
// the owner can be a MachineSet or a ControlPlaneMachineSet
func createMachineWithOwner(machineName string, owner metav1.Object) *machinev1beta1.Machine {
	machine := createMachine(machineName)
	var kind, apiVersion string

	switch owner.(type) {
	case *machinev1beta1.MachineSet:
		kind = machineSetKind
		apiVersion = machinev1beta1.SchemeGroupVersion.String()
	case *machinev1.ControlPlaneMachineSet:
		kind = cpmsKind
		apiVersion = machinev1.SchemeGroupVersion.String()
	default:
		panic("owner must be of type MachineSet or ControlPlaneMachineSet")
	}
	controllerVal := true
	ref := metav1.OwnerReference{
		Name:       owner.GetName(),
		Kind:       kind,
		UID:        "1234",
		APIVersion: apiVersion,
		Controller: &controllerVal,
	}
	machine.SetOwnerReferences([]metav1.OwnerReference{ref})
	return machine
}

func createDummyMachine() *machinev1beta1.Machine {
	return createMachine(dummyMachine)
}

func verifyMachineNotDeleted(machineName string) {
	Consistently(
		func() error {
<<<<<<< HEAD
			return k8sClient.Get(context.Background(), client.ObjectKey{Namespace: defaultNamespace, Name: machineName}, createDummyMachine())
		}).ShouldNot(HaveOccurred(), "Machine %s should not have been deleted", machineName)
=======
			return k8sClient.Get(context.Background(), client.ObjectKey{Namespace: machineNamespace, Name: machineName}, createDummyMachine())
		}).ShouldNot(HaveOccurred())
>>>>>>> 1bac83e6
}

func verifyMachineIsDeleted(machineName string) {
	Eventually(func() bool {
<<<<<<< HEAD
		return errors.IsNotFound(k8sClient.Get(context.Background(), client.ObjectKey{Namespace: defaultNamespace, Name: machineName}, createDummyMachine()))
	}).Should(BeTrue(), "Machine %s should have been deleted", machineName)
=======
		return errors.IsNotFound(k8sClient.Get(context.Background(), client.ObjectKey{Namespace: machineNamespace, Name: machineName}, createDummyMachine()))
	}).Should(BeTrue())
>>>>>>> 1bac83e6
}

func deleteIgnoreNotFound() func(ctx context.Context, obj client.Object) error {
	return func(ctx context.Context, obj client.Object) error {
		if err := k8sClient.Delete(ctx, obj); err != nil && !errors.IsNotFound(err) {
			return err
		}
		return nil
	}
}

func verifyConditionMatches(conditionType string, conditionStatus metav1.ConditionStatus, reason conditionChangeReason) {
	msg := fmt.Sprintf("Verifying that Condition '%v' is '%v' because '%v'", conditionType, conditionStatus, reason)
	By(msg)

	mdr := &v1alpha1.MachineDeletionRemediation{}
	Eventually(func() string {
		if err := k8sClient.Get(context.Background(), client.ObjectKeyFromObject(underTest), mdr); err != nil {
			return noMachineDeletionRemediationCRFound
		}
		gotCondition := meta.FindStatusCondition(mdr.Status.Conditions, conditionType)
		if gotCondition == nil {
			return processingConditionNotSetError
		}
		if !meta.IsStatusConditionPresentAndEqual(mdr.Status.Conditions, conditionType, conditionStatus) {
			return processingConditionSetButNoMatchError
		}

		if gotCondition.Reason != string(reason) {
			return processingConditionSetButWrongReasonError
		}

		return processingConditionSetAndMatchSuccess
	}, "60s", "10s").Should(Equal(processingConditionSetAndMatchSuccess), "'%v' status condition was expected to be %v and reason %v", conditionType, conditionStatus, reason)
}

func verifyConditionsMatch(expectedConditions []expectedCondition) {
	for _, e := range expectedConditions {
		verifyConditionMatches(e.conditionType, e.conditionStatus, e.conditionReason)
	}
}

func verifyConditionUnset(conditionType string) {
	msg := fmt.Sprintf("Verifying that Condition %v is unset", conditionType)
	By(msg)
	mdr := &v1alpha1.MachineDeletionRemediation{}
	err := k8sClient.Get(context.Background(), client.ObjectKeyFromObject(underTest), mdr)
	Expect(err).To(BeNil())

	gotCondition := meta.FindStatusCondition(mdr.Status.Conditions, conditionType)
	Expect(gotCondition).To(BeNil())
}

func setStopRemediationAnnotation() {
	key := client.ObjectKey{
		Name:      underTest.Name,
		Namespace: underTest.Namespace,
	}

	ExpectWithOffset(1, k8sClient.Get(context.Background(), key, underTest)).To(Succeed())

	annotations := underTest.GetAnnotations()
	if annotations == nil {
		annotations = make(map[string]string, 1)
	}
	annotations[commonannotations.NhcTimedOut] = time.Now().Format(time.RFC3339)
	underTest.SetAnnotations(annotations)

	Expect(k8sClient.Update(context.Background(), underTest)).ToNot(HaveOccurred())
}

func setMachineProviderID(machine *machinev1beta1.Machine, providerID string) {
	EventuallyWithOffset(1, func(g Gomega) {
		g.Expect(k8sClient.Get(context.Background(), client.ObjectKeyFromObject(machine), machine)).To(Succeed())
	})
	k8sClient.Get(context.Background(), client.ObjectKeyFromObject(machine), machine)

	machine.Spec.ProviderID = &providerID
	Expect(k8sClient.Update(context.TODO(), machine)).To(Succeed())
}

func verifyEvent(eventType, reason, message string) {
	expected := fmt.Sprintf("%s %s [remediation] %s", eventType, reason, message)
	match := false

	By(fmt.Sprintf("verifying that the event was: %s", expected))
	allEventsString := ""
	for {
		select {
		case got := <-fakeRecorder.Events:
			allEventsString += fmt.Sprintf("\t%s\n", got)
			match = match || got == expected
			continue
		case <-time.After(1 * time.Second):
		}
		break

	}
	Expect(match).To(BeTrue(), "event not found.\nExpected: %s\nGot:\n%v", expected, allEventsString)
}<|MERGE_RESOLUTION|>--- conflicted
+++ resolved
@@ -163,7 +163,7 @@
 						{commonconditions.SucceededType, metav1.ConditionFalse, remediationSkippedNoControllerOwner},
 						// Cluster provider is not set in this test
 						{commonconditions.PermanentNodeDeletionExpectedType, metav1.ConditionUnknown, v1alpha1.MachineDeletionOnUndefinedProviderReason}})
-					verifyEvent("Warning", "RemediationSkippedNoControllerOwner", "ignoring remediation of node-associated machine: the machine has no controller owner")
+					verifyEvent("Warning", "RemediationSkippedNoControllerOwner", "ignoring remediation of the machine: the machine has no controller owner")
 				})
 			})
 
@@ -182,7 +182,7 @@
 						{commonconditions.SucceededType, metav1.ConditionFalse, remediationSkippedNoControllerOwner},
 						// Cluster provider is not set in this test
 						{commonconditions.PermanentNodeDeletionExpectedType, metav1.ConditionUnknown, v1alpha1.MachineDeletionOnUndefinedProviderReason}})
-					verifyEvent("Warning", "RemediationSkippedNoControllerOwner", "ignoring remediation of node-associated machine: the machine has no controller owner")
+					verifyEvent("Warning", "RemediationSkippedNoControllerOwner", "ignoring remediation of the machine: the machine has no controller owner")
 				})
 			})
 
@@ -203,7 +203,7 @@
 						// Cluster provider is not set in this test
 						{commonconditions.PermanentNodeDeletionExpectedType, metav1.ConditionUnknown, v1alpha1.MachineDeletionOnUndefinedProviderReason}})
 
-					verifyEvent("Warning", "RemediationSkippedNoControllerOwner", "ignoring remediation of node-associated machine: the machine has no controller owner")
+					verifyEvent("Warning", "RemediationSkippedNoControllerOwner", "ignoring remediation of the machine: the machine has no controller owner")
 				})
 			})
 
@@ -279,7 +279,7 @@
 						{commonconditions.SucceededType, metav1.ConditionTrue, remediationFinishedMachineDeleted},
 						// Cluster provider is not set in this test
 						{commonconditions.PermanentNodeDeletionExpectedType, metav1.ConditionUnknown, v1alpha1.MachineDeletionOnUndefinedProviderReason}})
-					verifyEvent("Normal", "MachineDeleted", "node-associated machine correctly deleted")
+					verifyEvent("Normal", "RemediationFinished", "Remediation finished")
 				})
 			})
 
@@ -690,24 +690,14 @@
 func verifyMachineNotDeleted(machineName string) {
 	Consistently(
 		func() error {
-<<<<<<< HEAD
-			return k8sClient.Get(context.Background(), client.ObjectKey{Namespace: defaultNamespace, Name: machineName}, createDummyMachine())
+			return k8sClient.Get(context.Background(), client.ObjectKey{Namespace: machineNamespace, Name: machineName}, createDummyMachine())
 		}).ShouldNot(HaveOccurred(), "Machine %s should not have been deleted", machineName)
-=======
-			return k8sClient.Get(context.Background(), client.ObjectKey{Namespace: machineNamespace, Name: machineName}, createDummyMachine())
-		}).ShouldNot(HaveOccurred())
->>>>>>> 1bac83e6
 }
 
 func verifyMachineIsDeleted(machineName string) {
 	Eventually(func() bool {
-<<<<<<< HEAD
-		return errors.IsNotFound(k8sClient.Get(context.Background(), client.ObjectKey{Namespace: defaultNamespace, Name: machineName}, createDummyMachine()))
+		return errors.IsNotFound(k8sClient.Get(context.Background(), client.ObjectKey{Namespace: machineNamespace, Name: machineName}, createDummyMachine()))
 	}).Should(BeTrue(), "Machine %s should have been deleted", machineName)
-=======
-		return errors.IsNotFound(k8sClient.Get(context.Background(), client.ObjectKey{Namespace: machineNamespace, Name: machineName}, createDummyMachine()))
-	}).Should(BeTrue())
->>>>>>> 1bac83e6
 }
 
 func deleteIgnoreNotFound() func(ctx context.Context, obj client.Object) error {
